package com.twitter.elephantbird.pig.piggybank;

import static org.junit.Assert.assertEquals;

import org.apache.pig.backend.executionengine.ExecException;
import org.apache.pig.data.Tuple;
import org.apache.thrift.TBase;
import org.apache.thrift.TException;
import org.apache.thrift.test.Fixtures;
import org.junit.Test;

import com.twitter.elephantbird.pig8.piggybank.ThriftToPigProtocol;

import thrift.test.HolyMoley;
import thrift.test.Nesting;
import thrift.test.OneOfEach;

import com.twitter.data.proto.tutorial.thrift.PhoneNumber;
import com.twitter.data.proto.tutorial.thrift.PhoneType;
import com.twitter.elephantbird.util.TypeRef;

public class TestThriftToPig {

  static <M extends TBase<?>> Tuple toTuple(M obj) throws TException {
    // it is very inefficient to create one ThriftToPig for each Thrift object,
    // but good enough for unit testing.
    return ThriftToPig.newInstance(new TypeRef<M>(obj.getClass()){}).getPigTuple(obj);
  }

  @Test
  public void testThriftToPig() throws TException, ExecException {
    OneOfEach ooe = Fixtures.oneOfEach;
    Nesting n = Fixtures.nesting;

    HolyMoley hm = Fixtures.holyMoley;

    assertEquals(
        "1-0-35-27000-16777216-6000000000-3.141592653589793-JSON THIS! \"-"+ooe.zomg_unicode+"-0-base64-{(1),(2),(3)}-{(1),(2),(3)}-{(1L),(2L),(3L)}",
        toTuple(ooe).toDelimitedString("-"));

    assertEquals("(31337,I am a bonk... xor!)-(1,0,35,27000,16777216,6000000000L,3.141592653589793,JSON THIS! \","+n.my_ooe.zomg_unicode+",0,base64,{(1),(2),(3)},{(1),(2),(3)},{(1L),(2L),(3L)})",
        toTuple(n).toDelimitedString("-"));

    assertEquals("{(1,0,34,27000,16777216,6000000000L,3.141592653589793,JSON THIS! \"," + ooe.zomg_unicode +
        ",0,base64,{(1),(2),(3)},{(1),(2),(3)},{(1L),(2L),(3L)}),(1,0,35,27000,16777216,6000000000L,3.141592653589793,JSON THIS! \"," +
        ooe.zomg_unicode + ",0,base64,{(1),(2),(3)},{(1),(2),(3)},{(1L),(2L),(3L)})}-{({}),({(then a one, two),(three!),(FOUR!!)}),({(and a one),(and a two)})}-{zero={}, three={}, two={(1,Wait.),(2,What?)}}",
        (toTuple(hm).toDelimitedString("-")));

    // Test null fields :
    OneOfEach mostly_ooe = new OneOfEach(ooe);
    mostly_ooe.setBase64(null);
    mostly_ooe.setI16_list(null);
    assertEquals(
<<<<<<< HEAD
        "1-0-35-27000-16777216-6000000000-3.141592653589793-JSON THIS! \"-"+ooe.zomg_unicode+"-0-base64-(1,2,3)-(1,2,3)-(1,2,3)",
        proto.getPigTuple().toDelimitedString("-"));

    n.write(proto);
    assertEquals("(31337,I am a bonk... xor!)-(1,0,35,27000,16777216,6000000000,3.141592653589793,JSON THIS! \","+n.my_ooe.zomg_unicode+",0,base64,(1,2,3),(1,2,3),(1,2,3))",
        proto.getPigTuple().toDelimitedString("-"));

    hm.write(proto);
    assertEquals("((1,0,34,27000,16777216,6000000000,3.141592653589793,JSON THIS! \"," + ooe.zomg_unicode +
        ",0,base64,(1,2,3),(1,2,3),(1,2,3)),(1,0,35,27000,16777216,6000000000,3.141592653589793,JSON THIS! \"," +
        ooe.zomg_unicode + ",0,base64,(1,2,3),(1,2,3),(1,2,3)))-{(),(then a one, two,three!,FOUR!!),(and a one,and a two)}-{zero=(), three=(), two=((1,Wait.),(2,What?))}",
        (proto.getPigTuple().toDelimitedString("-")));
=======
        "1-0-35-27000-16777216-6000000000-3.141592653589793-JSON THIS! \"-"+ooe.zomg_unicode+"-0--{(1),(2),(3)}--{(1L),(2L),(3L)}",
        toTuple(mostly_ooe).toDelimitedString("-"));

    Nesting n2 = new Nesting(n);
    n2.getMy_bonk().setMessage(null);
    n2.setMy_ooe(mostly_ooe);
    assertEquals("(31337,)-(1,0,35,27000,16777216,6000000000L,3.141592653589793,JSON THIS! \","+n.my_ooe.zomg_unicode+",0,,{(1),(2),(3)},,{(1L),(2L),(3L)})",
        toTuple(n2).toDelimitedString("-"));

    // test enum.
    PhoneNumber ph = new PhoneNumber();
    ph.setNumber("415-555-5555");
    ph.setType(PhoneType.HOME);
    assertEquals("415-555-5555,HOME", toTuple(ph).toDelimitedString(","));
>>>>>>> cebd3d03

  }
}<|MERGE_RESOLUTION|>--- conflicted
+++ resolved
@@ -9,14 +9,10 @@
 import org.apache.thrift.test.Fixtures;
 import org.junit.Test;
 
-import com.twitter.elephantbird.pig8.piggybank.ThriftToPigProtocol;
-
 import thrift.test.HolyMoley;
 import thrift.test.Nesting;
 import thrift.test.OneOfEach;
 
-import com.twitter.data.proto.tutorial.thrift.PhoneNumber;
-import com.twitter.data.proto.tutorial.thrift.PhoneType;
 import com.twitter.elephantbird.util.TypeRef;
 
 public class TestThriftToPig {
@@ -51,20 +47,6 @@
     mostly_ooe.setBase64(null);
     mostly_ooe.setI16_list(null);
     assertEquals(
-<<<<<<< HEAD
-        "1-0-35-27000-16777216-6000000000-3.141592653589793-JSON THIS! \"-"+ooe.zomg_unicode+"-0-base64-(1,2,3)-(1,2,3)-(1,2,3)",
-        proto.getPigTuple().toDelimitedString("-"));
-
-    n.write(proto);
-    assertEquals("(31337,I am a bonk... xor!)-(1,0,35,27000,16777216,6000000000,3.141592653589793,JSON THIS! \","+n.my_ooe.zomg_unicode+",0,base64,(1,2,3),(1,2,3),(1,2,3))",
-        proto.getPigTuple().toDelimitedString("-"));
-
-    hm.write(proto);
-    assertEquals("((1,0,34,27000,16777216,6000000000,3.141592653589793,JSON THIS! \"," + ooe.zomg_unicode +
-        ",0,base64,(1,2,3),(1,2,3),(1,2,3)),(1,0,35,27000,16777216,6000000000,3.141592653589793,JSON THIS! \"," +
-        ooe.zomg_unicode + ",0,base64,(1,2,3),(1,2,3),(1,2,3)))-{(),(then a one, two,three!,FOUR!!),(and a one,and a two)}-{zero=(), three=(), two=((1,Wait.),(2,What?))}",
-        (proto.getPigTuple().toDelimitedString("-")));
-=======
         "1-0-35-27000-16777216-6000000000-3.141592653589793-JSON THIS! \"-"+ooe.zomg_unicode+"-0--{(1),(2),(3)}--{(1L),(2L),(3L)}",
         toTuple(mostly_ooe).toDelimitedString("-"));
 
@@ -79,7 +61,6 @@
     ph.setNumber("415-555-5555");
     ph.setType(PhoneType.HOME);
     assertEquals("415-555-5555,HOME", toTuple(ph).toDelimitedString(","));
->>>>>>> cebd3d03
 
   }
 }