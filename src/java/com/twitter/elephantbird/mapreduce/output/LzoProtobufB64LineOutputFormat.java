--- conflicted
+++ resolved
@@ -2,31 +2,23 @@
 
 import java.io.IOException;
 
+import org.apache.hadoop.conf.Configuration;
 import org.apache.hadoop.io.NullWritable;
 import org.apache.hadoop.mapreduce.RecordWriter;
 import org.apache.hadoop.mapreduce.TaskAttemptContext;
 
 import com.google.protobuf.Message;
-import com.twitter.elephantbird.mapreduce.input.LzoProtobufBlockInputFormat;
 import com.twitter.elephantbird.mapreduce.io.ProtobufConverter;
 import com.twitter.elephantbird.mapreduce.io.ProtobufWritable;
 import com.twitter.elephantbird.util.Protobufs;
 import com.twitter.elephantbird.util.TypeRef;
-<<<<<<< HEAD
-=======
-
-import org.apache.hadoop.conf.Configuration;
-import org.apache.hadoop.io.NullWritable;
-import org.apache.hadoop.mapreduce.RecordWriter;
-import org.apache.hadoop.mapreduce.TaskAttemptContext;
->>>>>>> b8130960
 
 /**
  * This is the class for all base64 encoded, line-oriented protocol buffer based output formats.
  * Data is written as one base64 encoded serialized protocol buffer per line.<br><br>
  *
  * Do not use LzoProtobufB64LineOutputFormat.class directly for setting
- * OutputFormat class for a job. Use getOutputFormatClass() in stead.
+ * OutputFormat class for a job. Use getOutputFormatClass() or getInstance() instead.
  */
 
 public class LzoProtobufB64LineOutputFormat<M extends Message> extends LzoOutputFormat<M, ProtobufWritable<M>> {
@@ -36,29 +28,32 @@
     typeRef_ = typeRef;
   }
 
-<<<<<<< HEAD
-  @Override
-  public RecordWriter<NullWritable, W> getRecordWriter(TaskAttemptContext job)
-=======
   public LzoProtobufB64LineOutputFormat() {}
+
+  public LzoProtobufB64LineOutputFormat(TypeRef<M> typeRef) {
+    this.typeRef_ = typeRef;
+  }
 
   /**
    * Returns {@link LzoProtobufBlockOutputFormat} class.
    * Sets an internal configuration in jobConf so that remote Tasks
    * instantiate appropriate object for this generic class based on protoClass
    */
-  @SuppressWarnings("unchecked")
+  @SuppressWarnings("rawtypes")
   public static <M extends Message> Class<LzoProtobufB64LineOutputFormat>
-     getOutputFormatClass(Class<M> protoClass, Configuration jobConf) {
+  getOutputFormatClass(Class<M> protoClass, Configuration jobConf) {
 
     Protobufs.setClassConf(jobConf, LzoProtobufB64LineOutputFormat.class, protoClass);
     return LzoProtobufB64LineOutputFormat.class;
   }
 
+  public static<M extends Message> LzoProtobufB64LineOutputFormat<M> newInstance(TypeRef<M> typeRef) {
+    return new LzoProtobufB64LineOutputFormat<M>(typeRef);
+  }
 
+  @Override
   public RecordWriter<NullWritable, ProtobufWritable<M>> getRecordWriter(TaskAttemptContext job)
->>>>>>> b8130960
-      throws IOException, InterruptedException {
+  throws IOException, InterruptedException {
     if (typeRef_ == null) {
       typeRef_ = Protobufs.getTypeRef(job.getConfiguration(), LzoProtobufB64LineOutputFormat.class);
     }
