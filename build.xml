<project name="elephant-bird" default="release-jar" basedir=".">
    
  <!-- Global properties for this build -->
  <property name="jar.name" value="elephant-bird" />
<<<<<<< HEAD
  <property name="version" value="2.0-SNAPSHOT" />
=======
  <property name="version" value="1.2.1" />
>>>>>>> 738e6ce1

  <!-- Directories -->
  <property name="build.dir" location="build" />
  <property name="javadoc.dir" location="javadoc" />
  <property name="dist.dir"  location="dist" />
  
  <property name="src.dir" location="src" />
  <property name="src.java.dir" location="${src.dir}/java" />
  <property name="src.proto.dir" location="${src.dir}/proto" />
  <property name="src.thrift.dir" location="${src.dir}/thrift" />
  <property name="test.src.dir" location="${src.dir}/test" />  

  <property name="src.gen.java.dir" location="${build.dir}/gen-java" /> 
  <property name="classes.dir" location="${build.dir}/classes" />

  <property name="lib.dir" value="${basedir}/lib"/>


  <property name="test.lib.dir" value="${lib.dir}"/>
  <property name="test.build.dir" value="${build.dir}/test"/>  
  <property name="test.generated.dir" value="${test.build.dir}/src"/>
  <property name="test.build.data" value="${test.build.dir}/data"/>
  <property name="test.log.dir" value="${test.build.dir}/logs"/>
  <property name="test.build.classes" value="${test.build.dir}/classes"/>

  <property name="test.include" value="Test*"/>
  <property name="test.classpath.id" value="test.classpath"/>
  <property name="test.output" value="no"/>
  <property name="test.timeout" value="900000"/>

  <property name="test.junit.output.format" value="plain"/>
  <property name="test.junit.printsummary" value="yes" />
  <property name="test.junit.fork.mode" value="perBatch" />
  <property name="test.junit.haltonfailure" value="no" />
  <property name="test.junit.maxmemory" value="512m" />

	
  <path id="test.classpath">
      <pathelement location="${classes.dir}"/>
      <pathelement location="${test.build.classes}"/>
      <pathelement location="${basedir}/bin}"/>
      <fileset dir="${test.lib.dir}">
          <include name="**/*.jar"/>
      </fileset>
  </path>
  
  <target name="debug" description="sets properties for debugging (logging on, debug symbols, etc)">
	<echo message="Building in debug mode..."/>
	<property name="compile.mode" value="debug"/>
	<property name="java.debug" value="true"/>
  </target>

  <target name="release" description="sets properties for release builds.">
	<echo message="Building in release mode..."/>
	<property name="compile.mode" value="release"/>
	<property name="java.debug" value="false"/>
  </target>

  <target name="noproto" depends="init">
   <echo message="building without protobuf support" />
   <property name="noprotobuf" value="yes" />
   <compile-noprotobuf />
  </target>

  <target name="nonothing" depends="init">
   <echo message="building without protobuf and thrift support" />
   <property name="noprotobuf" value="yes" />
   <property name="nothrift" value="yes" />
   <compile-nonothing />
  </target>


  
  <target name="init">
    <tstamp/>
    <!-- Create the build directory structure used by compile -->
    <mkdir dir="${build.dir}" />
    <mkdir dir="${classes.dir}" />
    <mkdir dir="${test.build.dir}" />
  </target>

  <macrodef name="compile-noprotobuf">
   <sequential>
    <!-- Compile the java code from ${src.java} into ${build} -->
    <javac srcdir="${src.java.dir}" destdir="${classes.dir}" debug="${java.debug}" debuglevel="lines,vars,source" excludes="**/*Protobuf*, **/proto/">
      <classpath>
        <fileset dir="lib">
          <include name="**/*.jar"/>
        </fileset>
      </classpath>
    </javac>
   </sequential>
  </macrodef>

  <macrodef name="compile-nonothing">
   <sequential>
    <!-- Compile the java code from ${src.java} into ${build} -->
    <javac srcdir="${src.java.dir}" destdir="${classes.dir}" debug="${java.debug}" debuglevel="lines,vars,source" excludes="**/*Protobuf*, **/proto/, **/*Thrift*, **/thrift/, **/*Binary*" >
      <classpath>
        <fileset dir="lib">
          <include name="**/*.jar"/>
        </fileset>
      </classpath>
    </javac>
   </sequential>
  </macrodef>
    
  <macrodef name="compile-java-protobuf">
   <sequential>
    <!-- Compile the java code from ${src.java} into ${build} -->
    <javac srcdir="${src.java.dir}" destdir="${classes.dir}" debug="${java.debug}" debuglevel="lines,vars,source" includes="**/*Protobuf*, **/proto/">
      <classpath>
        <fileset dir="lib">
          <include name="**/*.jar"/>
        </fileset>
      </classpath>
    </javac>
   </sequential>
  </macrodef>

  <target name="compile" depends="init, compile-protobuf" description="compile the source">
   <compile-noprotobuf />
  </target>
    
  <macrodef name="generate-protobuf">
      <sequential>
        <mkdir dir="${src.gen.java.dir}" />
        <property name="protoc.bin" value="protoc" />
        <apply executable="${protoc.bin}" failonerror="true" skipemptyfilesets="true" verbose="true">
          <env key="PATH" path="${env.PATH}:." />
          <arg value="--proto_path=${src.proto.dir}" />
          <arg value="--java_out=${src.gen.java.dir}" />
          <fileset dir="${src.proto.dir}" includes="**/*.proto" />
        </apply>
      </sequential>
    </macrodef>

  <macrodef name="generate-thrift">
      <sequential>
        <!-- ensure Thrift 0.5.x -->   
        <exec executable="thrift" outputproperty="thrift.version.string">
          <arg value="-version"/>
        </exec>
        <fail message="Thrift 0.5.x required for thrift support. The local version is '${thrift.version.string}'">
          <condition> 
            <not> 
              <contains string="${thrift.version.string}" substring="Thrift version 0.5."/>
            </not>
          </condition>
        </fail>
        <mkdir dir="${src.gen.java.dir}" />
        <apply executable="thrift" failonerror="true" skipemptyfilesets="true" verbose="true">
          <env key="PATH" path="${env.PATH}:." />
          <arg value="--gen" />
          <arg value="java" />
          <arg value="-o" />
          <arg value="${src.gen.java.dir}/.." />
          <fileset dir="${src.thrift.dir}" includes="**/*.thrift" />
        </apply>
      </sequential>
    </macrodef>

  <macrodef name="compile-generated-protobuf">
    <sequential>
      <javac srcdir="${src.gen.java.dir}" destdir="${classes.dir}" deprecation="on">
        <classpath>
          <fileset dir="${lib.dir}">
            <include name="**/*.jar"/>
          </fileset>
        </classpath>
        <include name="**/*.java" />
      </javac>
    </sequential>
  </macrodef>

  <target name="compile-protobuf" depends="init" unless="noprotobuf">
    <generate-thrift />
    <generate-protobuf />
    <compile-generated-protobuf />
    <compile-java-protobuf />
  </target>
  

  <target name="jar" depends="compile" description="generate the distribution">
    <!-- Create the distribution directory -->
    <mkdir dir="${dist.dir}"/>
	<!-- Delete the old jar file -->
	<delete file="${dist.dir}/${jar.name}-${version}.jar"/>
    <jar jarfile="${dist.dir}/${jar.name}-${version}.jar">
      <fileset dir="${classes.dir}"/>
    </jar>
  </target>
  
  <target name="javadoc" depends="compile" description="generate documentation" >
    <delete dir="${javadoc.dir}" />
    <javadoc destdir="${javadoc.dir}">
      <fileset dir="${src.java.dir}" />
      <fileset dir="${src.gen.java.dir}" />
      <classpath>
        <fileset dir="${lib.dir}">
          <include name="**/*.jar"/>
        </fileset>
      </classpath>
    </javadoc>
  </target>

  <target name="debug-jar" description="Build debug and jar" depends="debug,jar"/>
  <target name="release-jar" description="Build release and jar" depends="release,jar"/>

  <target name="clean" description="clean up">
    <!-- Delete the ${build} and ${dist} directory trees -->
    <delete dir="${build.dir}"/>
    <delete dir="${classes.dir}" />
    <delete dir="${dist.dir}"/>
  </target>

  <target name="examples" depends="jar" description="Compile the examples">
    <ant dir="examples" />
  </target>

  <target name="compile-java-tests" depends="compile, compile-protobuf, examples" >
    <echo message="classes dir: ${classes.dir}" /> 
	<delete dir="${test.build.classes}"/>
    <mkdir dir="${test.build.classes}"/>
    <javac srcdir="${test.src.dir}" destdir="${test.build.classes}" deprecation="on" debug="${java.debug}" debuglevel="lines,vars,source">
      <classpath refid="${test.classpath.id}"/>
      <include name="**/*.java" />
    </javac>
  </target>
  
  <target name="test" depends="compile-java-tests" 
                      description="Run unit tests">

    <delete dir="${test.log.dir}"/>
    <mkdir dir="${test.log.dir}"/>
    <junit showoutput="${test.output}"
      printsummary="${test.junit.printsummary}"
      haltonfailure="${test.junit.haltonfailure}"
      fork="yes"
      forkmode="${test.junit.fork.mode}"
      maxmemory="${test.junit.maxmemory}"
      dir="${basedir}" timeout="${test.timeout}"
      errorProperty="tests.failed" failureProperty="tests.failed">
      <sysproperty key="test.build.data" value="${test.build.data}"/>
      <sysproperty key="test.cache.data" value="${test.cache.data}"/>
      <sysproperty key="test.debug.data" value="${test.debug.data}"/>
      <sysproperty key="test.log.dir" value="${test.log.dir}"/>
      <sysproperty key="test.source.dir" value="${test.src.dir}"/>
      <sysproperty key="test.build.extraconf" value="${test.build.extraconf}" />
      <sysproperty key="java.library.path"
       value="${lib.dir}/*.jar:${classes.dir}:${test.build.classes}:${basedir}/bin"/>
      <classpath refid="${test.classpath.id}"/>
      <formatter type="${test.junit.output.format}" />
      <batchtest todir="${test.log.dir}" unless="testcase">
        <fileset dir="${test.src.dir}"
         includes="**/${test.include}.java"
         excludes="**/${test.exclude}.java" />
      </batchtest>
      <batchtest todir="${test.log.dir}" if="testcase">
        <fileset dir="${test.src.dir}" includes="**/${testcase}.java"/>
      </batchtest>
    </junit>
    <fail if="tests.failed">Tests failed!</fail>
  </target>
</project><|MERGE_RESOLUTION|>--- conflicted
+++ resolved
@@ -2,11 +2,7 @@
     
   <!-- Global properties for this build -->
   <property name="jar.name" value="elephant-bird" />
-<<<<<<< HEAD
   <property name="version" value="2.0-SNAPSHOT" />
-=======
-  <property name="version" value="1.2.1" />
->>>>>>> 738e6ce1
 
   <!-- Directories -->
   <property name="build.dir" location="build" />
